--- conflicted
+++ resolved
@@ -52,11 +52,7 @@
     Put the form type classes in the ``AppBundle\Form`` namespace, unless you
     use other custom form classes like data transformers.
 
-<<<<<<< HEAD
-To use the class, use ``createForm`` and pass the fully qualified class name::
-=======
-To use the class, use ``createForm()`` and instantiate the new class::
->>>>>>> 82ba7db3
+To use the class, use ``createForm()`` and pass the fully qualified class name::
 
     // ...
     use AppBundle\Form\PostType;
