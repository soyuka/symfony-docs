rules:
    american_english: ~
    argument_variable_must_match_type:
        arguments:
            - { type: 'ContainerBuilder', name: 'containerBuilder' }
            - { type: 'ContainerConfigurator', name: 'containerConfigurator' }
    avoid_repetetive_words: ~
    blank_line_after_anchor: ~
    blank_line_after_directive: ~
    blank_line_before_directive: ~
    composer_dev_option_not_at_the_end: ~
    correct_code_block_directive_based_on_the_content: ~
    deprecated_directive_should_have_version: ~
    ensure_bash_prompt_before_composer_command: ~
    ensure_exactly_one_space_before_directive_type: ~
    ensure_exactly_one_space_between_link_definition_and_link: ~
    ensure_link_definition_contains_valid_url: ~
    ensure_order_of_code_blocks_in_configuration_block: ~
    extend_abstract_controller: ~
<<<<<<< HEAD
    # extension_xlf_instead_of_xliff: ~
=======
    extension_xlf_instead_of_xliff: ~
    forbidden_directives:
        directives:
            - '.. index::'
>>>>>>> 91092f45
    indention: ~
    lowercase_as_in_use_statements: ~
    max_blank_lines:
        max: 2
    max_colons: ~
    no_app_console: ~
    no_blank_line_after_filepath_in_php_code_block: ~
    no_blank_line_after_filepath_in_twig_code_block: ~
    no_blank_line_after_filepath_in_xml_code_block: ~
    no_blank_line_after_filepath_in_yaml_code_block: ~
    no_brackets_in_method_directive: ~
    no_composer_req: ~
    no_directive_after_shorthand: ~
    no_explicit_use_of_code_block_php: ~
    no_inheritdoc: ~
    no_merge_conflict: ~
    no_namespace_after_use_statements: ~
    no_php_open_tag_in_code_block_php_directive: ~
    no_space_before_self_xml_closing_tag: ~
    only_backslashes_in_namespace_in_php_code_block: ~
    only_backslashes_in_use_statements_in_php_code_block: ~
    ordered_use_statements: ~
    php_prefix_before_bin_console: ~
    replace_code_block_types: ~
    replacement: ~
    short_array_syntax: ~
    space_between_label_and_link_in_doc: ~
    space_between_label_and_link_in_ref: ~
    string_replacement: ~
    title_underline_length_must_match_title_length: ~
    typo: ~
    unused_links: ~
    use_deprecated_directive_instead_of_versionadded: ~
    use_https_xsd_urls: ~
    valid_inline_highlighted_namespaces: ~
    valid_use_statements: ~
    versionadded_directive_should_have_version: ~
    yaml_instead_of_yml_suffix: ~
    yarn_dev_option_at_the_end: ~

    #   master
    versionadded_directive_major_version:
        major_version: 6

    versionadded_directive_min_version:
        min_version: '6.0'

    deprecated_directive_major_version:
        major_version: 6

    deprecated_directive_min_version:
        min_version: '6.0'

# do not report as violation
whitelist:
    regex:
        - '/``.yml``/'
        - '/(.*)\.orm\.yml/' # currently DoctrineBundle only supports .yml
        - /docker-compose\.yml/
    lines:
        - 'in config files, so the old ``app/config/config_dev.yml`` goes to'
        - '#. The most important config file is ``app/config/services.yml``, which now is'
        - 'The bin/console Command'
        - '.. _`LDAP injection`: http://projects.webappsec.org/w/page/13246947/LDAP%20Injection'
        - '.. versionadded:: 2.7.2' # Doctrine
        - '.. versionadded:: 1.9.0' # Encore
        - '.. versionadded:: 1.11' # Messenger (Middleware / DoctrineBundle)
        - '.. versionadded:: 1.18' # Flex in setup/upgrade_minor.rst
        - '.. versionadded:: 1.0.0' # Encore
        - '.. versionadded:: 2.7.1' # Doctrine
        - '123,' # assertion for var_dumper - components/var_dumper.rst
        - '"foo",' # assertion for var_dumper - components/var_dumper.rst
        - '$var .= "Because of this `\xE9` octet (\\xE9),\n";'
        - '.. versionadded:: 0.2' # MercureBundle
        - '.. versionadded:: 3.6' # MonologBundle
        - '.. versionadded:: 3.8' # MonologBundle
        - '// bin/console'
        - '.. _`a feature to test applications using Mercure`: https://github.com/symfony/panther#creating-isolated-browsers-to-test-apps-using-mercure-or-websocket'
        - '..  End to End Tests (E2E)'<|MERGE_RESOLUTION|>--- conflicted
+++ resolved
@@ -17,14 +17,10 @@
     ensure_link_definition_contains_valid_url: ~
     ensure_order_of_code_blocks_in_configuration_block: ~
     extend_abstract_controller: ~
-<<<<<<< HEAD
     # extension_xlf_instead_of_xliff: ~
-=======
-    extension_xlf_instead_of_xliff: ~
     forbidden_directives:
         directives:
             - '.. index::'
->>>>>>> 91092f45
     indention: ~
     lowercase_as_in_use_statements: ~
     max_blank_lines:
